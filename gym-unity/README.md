# Unity ML-Agents Gym Wrapper

A common way in which machine learning researchers interact with simulation
environments is via a wrapper provided by OpenAI called `gym`. For more
information on the gym interface, see [here](https://github.com/openai/gym).

We provide a gym wrapper and instructions for using it with existing machine
learning algorithms which utilize gym. Our wrapper provides interfaces on top of
our `UnityEnvironment` class, which is the default way of interfacing with a
Unity environment via Python.

## Installation

The gym wrapper can be installed using:

```sh
pip3 install gym_unity
```

or by running the following from the `/gym-unity` directory of the repository:

```sh
pip3 install -e .
```

## Using the Gym Wrapper

The gym interface is available from `gym_unity.envs`. To launch an environment
from the root of the project repository use:

```python
from gym_unity.envs import UnityToGymWrapper

env = UnityToGymWrapper(unity_environment, worker_id, use_visual, uint8_visual)
```

- `unity_environment` refers to the Unity environment to be wrapped.

- `use_visual` refers to whether to use visual observations (True) or vector
  observations (False) as the default observation provided by the `reset` and
  `step` functions. Defaults to `False`.

- `uint8_visual` refers to whether to output visual observations as `uint8`
  values (0-255). Many common Gym environments (e.g. Atari) do this. By default
  they will be floats (0.0-1.0). Defaults to `False`.

- `flatten_branched` will flatten a branched discrete action space into a Gym
  Discrete. Otherwise, it will be converted into a MultiDiscrete. Defaults to
  `False`.

- `allow_multiple_visual_obs` will return a list of observation instead of only
  one if disabled. Defaults to `False`.

The returned environment `env` will function as a gym.

## Limitations

- It is only possible to use an environment with a **single** Agent.
- By default, the first visual observation is provided as the `observation`, if
  present. Otherwise, vector observations are provided. You can receive all
  visual observations by using the `allow_multiple_visual_obs=True` option in
  the gym parameters. If set to `True`, you will receive a list of `observation`
  instead of only the first one.
- The `TerminalSteps` or `DecisionSteps` output from the environment can still
  be accessed from the `info` provided by `env.step(action)`.
- Stacked vector observations are not supported.
- Environment registration for use with `gym.make()` is currently not supported.

## Running OpenAI Baselines Algorithms

OpenAI provides a set of open-source maintained and tested Reinforcement
Learning algorithms called the [Baselines](https://github.com/openai/baselines).

Using the provided Gym wrapper, it is possible to train ML-Agents environments
using these algorithms. This requires the creation of custom training scripts to
launch each algorithm. In most cases these scripts can be created by making
slight modifications to the ones provided for Atari and Mujoco environments.

These examples were tested with baselines version 0.1.6.

### Example - DQN Baseline

In order to train an agent to play the `GridWorld` environment using the
Baselines DQN algorithm, you first need to install the baselines package using
pip:

```
pip install git+git://github.com/openai/baselines
```

Next, create a file called `train_unity.py`. Then create an `/envs/` directory
and build the GridWorld environment to that directory. For more information on
building Unity environments, see
[here](../docs/Learning-Environment-Executable.md). Add the following code to
the `train_unity.py` file:

```python
import gym

from baselines import deepq
from baselines import logger

from mlagents_envs.environment import UnityEnvironment
from gym_unity.envs import UnityToGymWrapper

def main():
    unity_env = UnityEnvironment("./envs/GridWorld")
    env = UnityToGymWrapper(unity_env, 0, use_visual=True, uint8_visual=True)
    logger.configure('./logs') # Çhange to log in a different directory
    act = deepq.learn(
        env,
        "cnn", # conv_only is also a good choice for GridWorld
        lr=2.5e-4,
        total_timesteps=1000000,
        buffer_size=50000,
        exploration_fraction=0.05,
        exploration_final_eps=0.1,
        print_freq=20,
        train_freq=5,
        learning_starts=20000,
        target_network_update_freq=50,
        gamma=0.99,
        prioritized_replay=False,
        checkpoint_freq=1000,
        checkpoint_path='./logs', # Change to save model in a different directory
        dueling=True
    )
    print("Saving model to unity_model.pkl")
    act.save("unity_model.pkl")

if __name__ == '__main__':
    main()
```

To start the training process, run the following from the directory containing
`train_unity.py`:

```sh
python -m train_unity
```

### Other Algorithms

Other algorithms in the Baselines repository can be run using scripts similar to
the examples from the baselines package. In most cases, the primary changes
needed to use a Unity environment are to import `UnityToGymWrapper`, and to
replace the environment creation code, typically `gym.make()`, with a call to
`UnityToGymWrapper(unity_environment)` passing the environment as input.

A typical rule of thumb is that for vision-based environments, modification
should be done to Atari training scripts, and for vector observation
environments, modification should be done to Mujoco scripts.

Some algorithms will make use of `make_env()` or `make_mujoco_env()` functions.
You can define a similar function for Unity environments. An example of such a
method using the PPO2 baseline:

```python
from mlagents_envs.environment import UnityEnvironment
from gym_unity.envs import UnityToGymWrapper
from baselines.common.vec_env.subproc_vec_env import SubprocVecEnv
from baselines.common.vec_env.dummy_vec_env import DummyVecEnv
from baselines.bench import Monitor
from baselines import logger
import baselines.ppo2.ppo2 as ppo2

import os

try:
    from mpi4py import MPI
except ImportError:
    MPI = None

def make_unity_env(env_directory, num_env, visual, start_index=0):
    """
    Create a wrapped, monitored Unity environment.
    """
    def make_env(rank, use_visual=True): # pylint: disable=C0111
        def _thunk():
            unity_env = UnityEnvironment(env_directory)
            env = UnityToGymWrapper(unity_env, rank, use_visual=use_visual, uint8_visual=True)
            env = Monitor(env, logger.get_dir() and os.path.join(logger.get_dir(), str(rank)))
            return env
        return _thunk
    if visual:
        return SubprocVecEnv([make_env(i + start_index) for i in range(num_env)])
    else:
        rank = MPI.COMM_WORLD.Get_rank() if MPI else 0
        return DummyVecEnv([make_env(rank, use_visual=False)])

def main():
    env = make_unity_env('./envs/GridWorld', 4, True)
    ppo2.learn(
        network="mlp",
        env=env,
        total_timesteps=100000,
        lr=1e-3,
    )

if __name__ == '__main__':
    main()
```

## Run Google Dopamine Algorithms

Google provides a framework [Dopamine](https://github.com/google/dopamine), and
implementations of algorithms, e.g. DQN, Rainbow, and the C51 variant of
Rainbow. Using the Gym wrapper, we can run Unity environments using Dopamine.

First, after installing the Gym wrapper, clone the Dopamine repository.

```
git clone https://github.com/google/dopamine
```

Then, follow the appropriate install instructions as specified on
[Dopamine's homepage](https://github.com/google/dopamine). Note that the
Dopamine guide specifies using a virtualenv. If you choose to do so, make sure
your unity_env package is also installed within the same virtualenv as Dopamine.

### Adapting Dopamine's Scripts

First, open `dopamine/atari/run_experiment.py`. Alternatively, copy the entire
`atari` folder, and name it something else (e.g. `unity`). If you choose the
copy approach, be sure to change the package names in the import statements in
`train.py` to your new directory.

Within `run_experiment.py`, we will need to make changes to which environment is
instantiated, just as in the Baselines example. At the top of the file, insert

```python
from mlagents_envs.environment import UnityEnvironment
from gym_unity.envs import UnityToGymWrapper
```

to import the Gym Wrapper. Navigate to the `create_atari_environment` method in
the same file, and switch to instantiating a Unity environment by replacing the
method with the following code.

```python
    game_version = 'v0' if sticky_actions else 'v4'
    full_game_name = '{}NoFrameskip-{}'.format(game_name, game_version)
    unity_env = UnityEnvironment('./envs/GridWorld')
    env = UnityToGymWrapper(unity_env, use_visual=True, uint8_visual=True)
    return env
```

`./envs/GridWorld` is the path to your built Unity executable. For more
information on building Unity environments, see
[here](../docs/Learning-Environment-Executable.md), and note the Limitations
section below.

Note that we are not using the preprocessor from Dopamine, as it uses many
Atari-specific calls. Furthermore, frame-skipping can be done from within Unity,
rather than on the Python side.

### Limitations

Since Dopamine is designed around variants of DQN, it is only compatible with
discrete action spaces, and specifically the Discrete Gym space. For
environments that use branched discrete action spaces (e.g.
[VisualBanana](../docs/Learning-Environment-Examples.md)), you can enable the
`flatten_branched` parameter in `UnityToGymWrapper`, which treats each
combination of branched actions as separate actions.

Furthermore, when building your environments, ensure that your Agent is using
visual observations with greyscale enabled, and that the dimensions of the
visual observations is 84 by 84 (matches the parameter found in `dqn_agent.py`
and `rainbow_agent.py`). Dopamine's agents currently do not automatically adapt
to the observation dimensions or number of channels.

### Hyperparameters

The hyperparameters provided by Dopamine are tailored to the Atari games, and
you will likely need to adjust them for ML-Agents environments. Here is a sample
`dopamine/agents/rainbow/configs/rainbow.gin` file that is known to work with
GridWorld.

```python
import dopamine.agents.rainbow.rainbow_agent
import dopamine.unity.run_experiment
import dopamine.replay_memory.prioritized_replay_buffer
import gin.tf.external_configurables

RainbowAgent.num_atoms = 51
RainbowAgent.stack_size = 1
RainbowAgent.vmax = 10.
RainbowAgent.gamma = 0.99
RainbowAgent.update_horizon = 3
RainbowAgent.min_replay_history = 20000  # agent steps
RainbowAgent.update_period = 5
RainbowAgent.target_update_period = 50  # agent steps
RainbowAgent.epsilon_train = 0.1
RainbowAgent.epsilon_eval = 0.01
RainbowAgent.epsilon_decay_period = 50000  # agent steps
RainbowAgent.replay_scheme = 'prioritized'
RainbowAgent.tf_device = '/cpu:0'  # use '/cpu:*' for non-GPU version
RainbowAgent.optimizer = @tf.train.AdamOptimizer()

tf.train.AdamOptimizer.learning_rate = 0.00025
tf.train.AdamOptimizer.epsilon = 0.0003125

Runner.game_name = "Unity" # any name can be used here
Runner.sticky_actions = False
Runner.num_iterations = 200
Runner.training_steps = 10000  # agent steps
Runner.evaluation_steps = 500  # agent steps
Runner.max_steps_per_episode = 27000  # agent steps

WrappedPrioritizedReplayBuffer.replay_capacity = 1000000
WrappedPrioritizedReplayBuffer.batch_size = 32
```

This example assumed you copied `atari` to a separate folder named `unity`.
Replace `unity` in `import dopamine.unity.run_experiment` with the folder you
copied your `run_experiment.py` and `trainer.py` files to. If you directly
modified the existing files, then use `atari` here.

### Starting a Run

You can now run Dopamine as you would normally:

```
python -um dopamine.unity.train \
  --agent_name=rainbow \
  --base_dir=/tmp/dopamine \
  --gin_files='dopamine/agents/rainbow/configs/rainbow.gin'
```

Again, we assume that you've copied `atari` into a separate folder. Remember to
replace `unity` with the directory you copied your files into. If you edited the
Atari files directly, this should be `atari`.

### Example: GridWorld

As a baseline, here are rewards over time for the three algorithms provided with
<<<<<<< HEAD
Dopamine as run on the GridWorld example environment. All Dopamine (DQN,
Rainbow, C51) runs were done with the same epsilon, epsilon decay, replay
history, training steps, and buffer settings as specified above. Note that the
first 20000 steps are used to pre-fill the training buffer, and no learning
happens.

We provide results from our PPO implementation and the DQN from Baselines as
reference. Note that all runs used the same greyscale GridWorld as Dopamine. For
PPO, `num_layers` was set to 2, and all other hyperparameters are the default
for GridWorld in `trainer_config.yaml`. For Baselines DQN, the provided
hyperparameters in the previous section are used. Note that Baselines implements
certain features (e.g. dueling-Q) that are not enabled in Dopamine DQN.
=======
Dopamine as run on the GridWorld example environment. All Dopamine (DQN, Rainbow,
C51) runs were done with the same epsilon, epsilon decay, replay history, training steps,
and buffer settings as specified above. Note that the first 20000 steps are used to pre-fill
the training buffer, and no learning happens.

We provide results from our PPO implementation and the DQN from Baselines as reference.
Note that all runs used the same greyscale GridWorld as Dopamine. For PPO, `num_layers`
was set to 2, and all other hyperparameters are the default for GridWorld in `config/ppo/GridWorld.yaml`.
For Baselines DQN, the provided hyperparameters in the previous section are used. Note
that Baselines implements certain features (e.g. dueling-Q) that are not enabled
in Dopamine DQN.
>>>>>>> 383de986

![Dopamine on GridWorld](images/dopamine_gridworld_plot.png)

### Example: VisualBanana

As an example of using the `flatten_branched` option, we also used the Rainbow
algorithm to train on the VisualBanana environment, and provide the results
below. The same hyperparameters were used as in the GridWorld case, except that
`replay_history` and `epsilon_decay` were increased to 100000.

![Dopamine on VisualBanana](images/dopamine_visualbanana_plot.png)<|MERGE_RESOLUTION|>--- conflicted
+++ resolved
@@ -334,7 +334,6 @@
 ### Example: GridWorld
 
 As a baseline, here are rewards over time for the three algorithms provided with
-<<<<<<< HEAD
 Dopamine as run on the GridWorld example environment. All Dopamine (DQN,
 Rainbow, C51) runs were done with the same epsilon, epsilon decay, replay
 history, training steps, and buffer settings as specified above. Note that the
@@ -344,22 +343,10 @@
 We provide results from our PPO implementation and the DQN from Baselines as
 reference. Note that all runs used the same greyscale GridWorld as Dopamine. For
 PPO, `num_layers` was set to 2, and all other hyperparameters are the default
-for GridWorld in `trainer_config.yaml`. For Baselines DQN, the provided
+for GridWorld in `config/ppo/GridWorld.yaml`. For Baselines DQN, the provided
 hyperparameters in the previous section are used. Note that Baselines implements
 certain features (e.g. dueling-Q) that are not enabled in Dopamine DQN.
-=======
-Dopamine as run on the GridWorld example environment. All Dopamine (DQN, Rainbow,
-C51) runs were done with the same epsilon, epsilon decay, replay history, training steps,
-and buffer settings as specified above. Note that the first 20000 steps are used to pre-fill
-the training buffer, and no learning happens.
-
-We provide results from our PPO implementation and the DQN from Baselines as reference.
-Note that all runs used the same greyscale GridWorld as Dopamine. For PPO, `num_layers`
-was set to 2, and all other hyperparameters are the default for GridWorld in `config/ppo/GridWorld.yaml`.
-For Baselines DQN, the provided hyperparameters in the previous section are used. Note
-that Baselines implements certain features (e.g. dueling-Q) that are not enabled
-in Dopamine DQN.
->>>>>>> 383de986
+
 
 ![Dopamine on GridWorld](images/dopamine_gridworld_plot.png)
 
